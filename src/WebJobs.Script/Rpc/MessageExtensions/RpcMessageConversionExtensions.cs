﻿// Copyright (c) .NET Foundation. All rights reserved.
// Licensed under the MIT License. See License.txt in the project root for license information.

using System;
using System.Collections.Generic;
using System.IO;
using System.Net.Http.Headers;
using System.Text;
using Google.Protobuf;
using Microsoft.AspNetCore.Http;
using Microsoft.Azure.WebJobs.Extensions.Http;
using Microsoft.Azure.WebJobs.Script.Description;
using Microsoft.Azure.WebJobs.Script.Grpc.Messages;
using Microsoft.Extensions.Logging;
using Newtonsoft.Json;
using Newtonsoft.Json.Linq;
using RpcDataType = Microsoft.Azure.WebJobs.Script.Grpc.Messages.TypedData.DataOneofCase;

namespace Microsoft.Azure.WebJobs.Script.Rpc
{
    internal static class RpcMessageConversionExtensions
    {
        private static readonly JsonSerializerSettings _datetimeSerializerSettings = new JsonSerializerSettings { DateParseHandling = DateParseHandling.None };

        public static object ToObject(this TypedData typedData)
        {
            switch (typedData.DataCase)
            {
                case RpcDataType.Bytes:
                case RpcDataType.Stream:
                    return typedData.Bytes.ToByteArray();
                case RpcDataType.String:
                    return typedData.String;
                case RpcDataType.Json:
                    return JsonConvert.DeserializeObject(typedData.Json, _datetimeSerializerSettings);
                case RpcDataType.Http:
                    return Utilities.ConvertFromHttpMessageToExpando(typedData.Http);
                case RpcDataType.Int:
                    return typedData.Int;
                case RpcDataType.Double:
                    return typedData.Double;
                case RpcDataType.None:
                    return null;
                default:
                    // TODO better exception
                    throw new InvalidOperationException("Unknown RpcDataType");
            }
        }

        public static TypedData ToRpc(this object value, ILogger logger, Capabilities capabilities)
        {
            TypedData typedData = new TypedData();
            if (value == null)
            {
                return typedData;
            }

            if (value is byte[] arr)
            {
                typedData.Bytes = ByteString.CopyFrom(arr);
            }
            else if (value is JObject jobj)
            {
                typedData.Json = jobj.ToString();
            }
            else if (value is string str)
            {
                typedData.String = str;
            }
            else if (value.GetType().IsArray && IsTypedDataCollectionSupported(capabilities))
            {
                typedData = value.ToRpcCollection();
            }
            else if (value is HttpRequest request)
            {
                typedData = request.ToRpcHttp(logger, capabilities);
            }
            else
            {
                typedData = value.ToRpcDefault();
            }

            return typedData;
        }

        internal static TypedData ToRpcCollection(this object value)
        {
            TypedData typedData;
            if (value is byte[][] arrBytes)
            {
                typedData = arrBytes.ToRpcByteArray();
            }
            else if (value is string[] arrStr)
            {
                typedData = arrStr.ToRpcStringArray();
            }
            else if (value is double[] arrDouble)
            {
                typedData = arrDouble.ToRpcDoubleArray();
            }
            else if (value is long[] arrLong)
            {
                typedData = arrLong.ToRpcLongArray();
            }
            else
            {
                typedData = value.ToRpcDefault();
            }

            return typedData;
        }

        internal static TypedData ToRpcHttp(this HttpRequest request, ILogger logger, Capabilities capabilities)
        {
            TypedData typedData = new TypedData();
            var http = new RpcHttp()
            {
                Url = $"{(request.IsHttps ? "https" : "http")}://{request.Host.ToString()}{request.Path.ToString()}{request.QueryString.ToString()}", // [http|https]://{url}{path}{query}
                Method = request.Method.ToString()
            };
            typedData.Http = http;

            http.RawBody = null;
            foreach (var pair in request.Query)
            {
                if (!string.IsNullOrEmpty(pair.Value.ToString()))
                {
                    http.Query.Add(pair.Key, pair.Value.ToString());
                }
            }

            foreach (var pair in request.Headers)
            {
                http.Headers.Add(pair.Key.ToLowerInvariant(), pair.Value.ToString());
            }

            if (request.HttpContext.Items.TryGetValue(HttpExtensionConstants.AzureWebJobsHttpRouteDataKey, out object routeData))
            {
                Dictionary<string, object> parameters = (Dictionary<string, object>)routeData;
                foreach (var pair in parameters)
                {
                    if (pair.Value != null)
                    {
                        http.Params.Add(pair.Key, pair.Value.ToString());
                    }
                }
            }

            // parse ClaimsPrincipal if exists
            if (request.HttpContext?.User?.Identities != null)
            {
                logger.LogDebug("HttpContext has ClaimsPrincipal; parsing to gRPC.");
                foreach (var id in request.HttpContext.User.Identities)
                {
                    var rpcClaimsIdentity = new RpcClaimsIdentity();
                    if (id.AuthenticationType != null)
                    {
                        rpcClaimsIdentity.AuthenticationType = new NullableString { Value = id.AuthenticationType };
                    }

                    if (id.NameClaimType != null)
                    {
                        rpcClaimsIdentity.NameClaimType = new NullableString { Value = id.NameClaimType };
                    }

                    if (id.RoleClaimType != null)
                    {
                        rpcClaimsIdentity.RoleClaimType = new NullableString { Value = id.RoleClaimType };
                    }

                    foreach (var claim in id.Claims)
                    {
                        if (claim.Type != null && claim.Value != null)
                        {
                            rpcClaimsIdentity.Claims.Add(new RpcClaim { Value = claim.Value, Type = claim.Type });
                        }
                    }

                    http.Identities.Add(rpcClaimsIdentity);
                }
            }

            // parse request body as content-type
            if (request.Body != null && request.ContentLength > 0)
            {
                if (IsBodyOnlySupported(capabilities))
                {
                    PopulateBody(request, http, capabilities, logger);
                }
                else
                {
                    PopulateBodyAndRawBody(request, http, capabilities, logger);
                }
            }

            return typedData;
        }

        private static void PopulateBody(HttpRequest request, RpcHttp http, Capabilities capabilities, ILogger logger)
        {
            object body = null;
            if ((MediaTypeHeaderValue.TryParse(request.ContentType, out MediaTypeHeaderValue mediaType) && IsMediaTypeOctetOrMultipart(mediaType)) || IsRawBodyBytesRequested(capabilities))
            {
                body = RequestBodyToBytes(request);
            }
            else
            {
                body = GetStringRepresentationOfBody(request);
            }
            http.Body = body.ToRpc(logger, capabilities);
        }

        private static string GetStringRepresentationOfBody(HttpRequest request)
        {
            string result;
            using (StreamReader reader = new StreamReader(request.Body, encoding: Encoding.UTF8, detectEncodingFromByteOrderMarks: true, bufferSize: 1024, leaveOpen: true))
            {
                result = reader.ReadToEnd();
            }
            request.Body.Position = 0;
            return result;
        }

        private static void PopulateBodyAndRawBody(HttpRequest request, RpcHttp http, Capabilities capabilities, ILogger logger)
        {
            object body = null;
            string rawBodyString = null;
            byte[] bytes = RequestBodyToBytes(request);

            if (MediaTypeHeaderValue.TryParse(request.ContentType, out MediaTypeHeaderValue mediaType))
            {
                if (string.Equals(mediaType.MediaType, "application/json", StringComparison.OrdinalIgnoreCase))
                {
                    rawBodyString = GetStringRepresentationOfBody(request);
                    try
                    {
                        body = JsonConvert.DeserializeObject(rawBodyString);
                    }
                    catch (JsonException)
                    {
                        body = rawBodyString;
                    }
                }
                else if (IsMediaTypeOctetOrMultipart(mediaType))
                {
                    body = bytes;
                    if (!IsRawBodyBytesRequested(capabilities))
                    {
                        rawBodyString = Encoding.UTF8.GetString(bytes);
                    }
                }
            }
            // default if content-tye not found or recognized
            if (body == null && rawBodyString == null)
            {
                body = rawBodyString = GetStringRepresentationOfBody(request);
            }

<<<<<<< HEAD
                request.Body.Position = 0;
                http.Body = body.ToRpc(logger, capabilities);
                if (IsRawBodyBytesRequested(capabilities))
                {
                    http.RawBody = bytes.ToRpc(logger, capabilities);
                }
                else
                {
                 //   http.RawBody = rawBodyString.ToRpc(logger, capabilities);
                }
=======
            http.Body = body.ToRpc(logger, capabilities);
            if (IsRawBodyBytesRequested(capabilities))
            {
                http.RawBody = bytes.ToRpc(logger, capabilities);
            }
            else
            {
                http.RawBody = rawBodyString.ToRpc(logger, capabilities);
>>>>>>> befbf862
            }
        }

        private static bool IsMediaTypeOctetOrMultipart(MediaTypeHeaderValue mediaType)
        {
            return mediaType != null && (string.Equals(mediaType.MediaType, "application/octet-stream", StringComparison.OrdinalIgnoreCase) ||
                            mediaType.MediaType.IndexOf("multipart/", StringComparison.OrdinalIgnoreCase) >= 0);
        }

        internal static TypedData ToRpcDefault(this object value)
        {
            // attempt POCO / array of pocos
            TypedData typedData = new TypedData();
            try
            {
                typedData.Json = JsonConvert.SerializeObject(value);
            }
            catch
            {
                typedData.String = value.ToString();
            }

            return typedData;
        }

        internal static TypedData ToRpcByteArray(this byte[][] arrBytes)
        {
            TypedData typedData = new TypedData();
            CollectionBytes collectionBytes = new CollectionBytes();
            foreach (byte[] element in arrBytes)
            {
                if (element != null)
                {
                    collectionBytes.Bytes.Add(ByteString.CopyFrom(element));
                }
            }
            typedData.CollectionBytes = collectionBytes;

            return typedData;
        }

        internal static TypedData ToRpcStringArray(this string[] arrString)
        {
            TypedData typedData = new TypedData();
            CollectionString collectionString = new CollectionString();
            foreach (string element in arrString)
            {
                if (!string.IsNullOrEmpty(element))
                {
                    collectionString.String.Add(element);
                }
            }
            typedData.CollectionString = collectionString;

            return typedData;
        }

        internal static TypedData ToRpcDoubleArray(this double[] arrDouble)
        {
            TypedData typedData = new TypedData();
            CollectionDouble collectionDouble = new CollectionDouble();
            foreach (double element in arrDouble)
            {
                collectionDouble.Double.Add(element);
            }
            typedData.CollectionDouble = collectionDouble;

            return typedData;
        }

        internal static TypedData ToRpcLongArray(this long[] arrLong)
        {
            TypedData typedData = new TypedData();
            CollectionSInt64 collectionLong = new CollectionSInt64();
            foreach (long element in arrLong)
            {
                collectionLong.Sint64.Add(element);
            }
            typedData.CollectionSint64 = collectionLong;

            return typedData;
        }

        private static bool IsRawBodyBytesRequested(Capabilities capabilities)
        {
            return !string.IsNullOrEmpty(capabilities.GetCapabilityState(LanguageWorkerConstants.RawHttpBodyBytes));
        }

        private static bool IsBodyOnlySupported(Capabilities capabilities)
        {
            return !string.IsNullOrEmpty(capabilities.GetCapabilityState(LanguageWorkerConstants.RpcHttpBodyOnly));
        }

        private static bool IsTypedDataCollectionSupported(Capabilities capabilities)
        {
            return !string.IsNullOrEmpty(capabilities.GetCapabilityState(LanguageWorkerConstants.TypedDataCollection));
        }

        internal static byte[] RequestBodyToBytes(HttpRequest request)
        {
            var length = Convert.ToInt32(request.ContentLength);
            var bytes = new byte[length];
            request.Body.Read(bytes, 0, length);
            request.Body.Position = 0;
            return bytes;
        }

        public static BindingInfo ToBindingInfo(this BindingMetadata bindingMetadata)
        {
            BindingInfo bindingInfo = new BindingInfo
            {
                Direction = (BindingInfo.Types.Direction)bindingMetadata.Direction,
                Type = bindingMetadata.Type
            };

            if (bindingMetadata.DataType != null)
            {
                bindingInfo.DataType = (BindingInfo.Types.DataType)bindingMetadata.DataType;
            }

            return bindingInfo;
        }
    }
}<|MERGE_RESOLUTION|>--- conflicted
+++ resolved
@@ -255,19 +255,7 @@
             {
                 body = rawBodyString = GetStringRepresentationOfBody(request);
             }
-
-<<<<<<< HEAD
-                request.Body.Position = 0;
-                http.Body = body.ToRpc(logger, capabilities);
-                if (IsRawBodyBytesRequested(capabilities))
-                {
-                    http.RawBody = bytes.ToRpc(logger, capabilities);
-                }
-                else
-                {
-                 //   http.RawBody = rawBodyString.ToRpc(logger, capabilities);
-                }
-=======
+            request.Body.Position = 0;
             http.Body = body.ToRpc(logger, capabilities);
             if (IsRawBodyBytesRequested(capabilities))
             {
@@ -275,8 +263,16 @@
             }
             else
             {
+                //   http.RawBody = rawBodyString.ToRpc(logger, capabilities);
+            }
+            http.Body = body.ToRpc(logger, capabilities);
+            if (IsRawBodyBytesRequested(capabilities))
+            {
+                http.RawBody = bytes.ToRpc(logger, capabilities);
+            }
+            else
+            {
                 http.RawBody = rawBodyString.ToRpc(logger, capabilities);
->>>>>>> befbf862
             }
         }
 
